// Copyright © 2018 Immutability, LLC
//
// Licensed under the Apache License, Version 2.0 (the "License");
// you may not use this file except in compliance with the License.
// You may obtain a copy of the License at
//
//     http://www.apache.org/licenses/LICENSE-2.0
//
// Unless required by applicable law or agreed to in writing, software
// distributed under the License is distributed on an "AS IS" BASIS,
// WITHOUT WARRANTIES OR CONDITIONS OF ANY KIND, either express or implied.
// See the License for the specific language governing permissions and
// limitations under the License.

<<<<<<< HEAD
// Vault-Ethereum API
//
// Copyright © 2018 Immutability, LLC
//
// Unless required by applicable law or agreed to in writing, software distributed under the License is distributed on an "AS IS" BASIS, WITHOUT WARRANTIES OR CONDITIONS OF ANY KIND, either express or implied.  See the License for the specific language governing permissions and limitations under the License.
//
// This assumes you have setup vault locally.  To get setup with a local development environment, check here:  https://github.com/immutability-io/immutability-project/blob/master/VAULT.md .
//
//     Schemes: https
//     Host: localhost:8200
//     BasePath: /v1
//     Version: 0.0.1
//     License: Apache2 https://opensource.org/licenses/Apache-2.0
//     Contact: Jeff Ploughman<jeff@immutability.io> https://immutability.io
//
//     Consumes:
//     - application/json
//     - application/xml
//
//     Produces:
//     - application/json
//     - application/xml
//
//     Security:
//     - api_key:
//
//     SecurityDefinitions:
//     api_key:
//          type: apiKey
//          name: X-Vault-Token
//          in: header
//
//     Extensions:
//     x-meta-value: value
//     x-meta-array:
//       - value1
//       - value2
//     x-meta-array-obj:
//       - name: obj
//         value: field
//
// swagger:meta
=======
>>>>>>> 2cca2892
package main

import (
	"log"
	"os"

	"github.com/hashicorp/vault/helper/pluginutil"
	"github.com/hashicorp/vault/logical"
	"github.com/hashicorp/vault/logical/plugin"
)

func main() {
	apiClientMeta := &pluginutil.APIClientMeta{}
	flags := apiClientMeta.FlagSet()
	flags.Parse(os.Args[1:]) // Ignore command, strictly parse flags

	tlsConfig := apiClientMeta.GetTLSConfig()
	tlsProviderFunc := pluginutil.VaultPluginTLSProvider(tlsConfig)

	factoryFunc := FactoryType(logical.TypeLogical)
	err := plugin.Serve(&plugin.ServeOpts{
		BackendFactoryFunc: factoryFunc,
		TLSProviderFunc:    tlsProviderFunc,
	})
	if err != nil {
		log.Println(err)
		os.Exit(1)
	}
}<|MERGE_RESOLUTION|>--- conflicted
+++ resolved
@@ -12,51 +12,6 @@
 // See the License for the specific language governing permissions and
 // limitations under the License.
 
-<<<<<<< HEAD
-// Vault-Ethereum API
-//
-// Copyright © 2018 Immutability, LLC
-//
-// Unless required by applicable law or agreed to in writing, software distributed under the License is distributed on an "AS IS" BASIS, WITHOUT WARRANTIES OR CONDITIONS OF ANY KIND, either express or implied.  See the License for the specific language governing permissions and limitations under the License.
-//
-// This assumes you have setup vault locally.  To get setup with a local development environment, check here:  https://github.com/immutability-io/immutability-project/blob/master/VAULT.md .
-//
-//     Schemes: https
-//     Host: localhost:8200
-//     BasePath: /v1
-//     Version: 0.0.1
-//     License: Apache2 https://opensource.org/licenses/Apache-2.0
-//     Contact: Jeff Ploughman<jeff@immutability.io> https://immutability.io
-//
-//     Consumes:
-//     - application/json
-//     - application/xml
-//
-//     Produces:
-//     - application/json
-//     - application/xml
-//
-//     Security:
-//     - api_key:
-//
-//     SecurityDefinitions:
-//     api_key:
-//          type: apiKey
-//          name: X-Vault-Token
-//          in: header
-//
-//     Extensions:
-//     x-meta-value: value
-//     x-meta-array:
-//       - value1
-//       - value2
-//     x-meta-array-obj:
-//       - name: obj
-//         value: field
-//
-// swagger:meta
-=======
->>>>>>> 2cca2892
 package main
 
 import (
