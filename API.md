![Immutability](/docs/tagline.png?raw=true "Changes Everything")

## Vault Ethereum API

Vault provides a CLI that wraps the Vault REST interface. Any HTTP client (including the Vault CLI) can be used for accessing the API. Since the REST API produces JSON, I use the wonderful [jq](https://stedolan.github.io/jq/) for the examples.


&nbsp;&nbsp;&nbsp;&nbsp;`└── <MOUNT> `&nbsp;&nbsp;([install](./README.md#install-plugin))  
&nbsp;&nbsp;&nbsp;&nbsp;&nbsp;&nbsp;&nbsp;&nbsp;&nbsp;&nbsp;&nbsp;&nbsp;`    ├── config `&nbsp;&nbsp;([create](./API.md#create-config), [update](./API.md#update-config), [read](./API.md#read-config))  
&nbsp;&nbsp;&nbsp;&nbsp;&nbsp;&nbsp;&nbsp;&nbsp;&nbsp;&nbsp;&nbsp;&nbsp;`    ├── accounts `&nbsp;&nbsp;([list](./API.md#list-accounts))  
&nbsp;&nbsp;&nbsp;&nbsp;&nbsp;&nbsp;&nbsp;&nbsp;&nbsp;&nbsp;&nbsp;&nbsp;`    │   └── <NAME> `&nbsp;&nbsp;([create](./API.md#create-account), [update](./API.md#update-account), [read](./API.md#read-account), [delete](./API.md#delete-account))  
&nbsp;&nbsp;&nbsp;&nbsp;&nbsp;&nbsp;&nbsp;&nbsp;&nbsp;&nbsp;&nbsp;&nbsp;`    │       ├── debit `&nbsp;&nbsp;([update](./API.md#debit-account))  
&nbsp;&nbsp;&nbsp;&nbsp;&nbsp;&nbsp;&nbsp;&nbsp;&nbsp;&nbsp;&nbsp;&nbsp;`    │       ├── sign `&nbsp;&nbsp;([update](./API.md#sign))  
&nbsp;&nbsp;&nbsp;&nbsp;&nbsp;&nbsp;&nbsp;&nbsp;&nbsp;&nbsp;&nbsp;&nbsp;`    │       ├── transfer `&nbsp;&nbsp;([update](./API.md#transfer))  
&nbsp;&nbsp;&nbsp;&nbsp;&nbsp;&nbsp;&nbsp;&nbsp;&nbsp;&nbsp;&nbsp;&nbsp;`    │       └── verify `&nbsp;&nbsp;([update](./API.md#verify))  
&nbsp;&nbsp;&nbsp;&nbsp;&nbsp;&nbsp;&nbsp;&nbsp;&nbsp;&nbsp;&nbsp;&nbsp;`    ├── addresses `&nbsp;&nbsp;([list](./API.md#list-addresses))  
&nbsp;&nbsp;&nbsp;&nbsp;&nbsp;&nbsp;&nbsp;&nbsp;&nbsp;&nbsp;&nbsp;&nbsp;`    │   └── <ADDRESS> `&nbsp;&nbsp;([read](./API.md#read-address))  
&nbsp;&nbsp;&nbsp;&nbsp;&nbsp;&nbsp;&nbsp;&nbsp;&nbsp;&nbsp;&nbsp;&nbsp;`    │       ├── balance `&nbsp;&nbsp;([update](./API.md#balance-by-address))  
&nbsp;&nbsp;&nbsp;&nbsp;&nbsp;&nbsp;&nbsp;&nbsp;&nbsp;&nbsp;&nbsp;&nbsp;`    │       └── verify `&nbsp;&nbsp;([update](./API.md#verify-by-address))  
&nbsp;&nbsp;&nbsp;&nbsp;&nbsp;&nbsp;&nbsp;&nbsp;&nbsp;&nbsp;&nbsp;&nbsp;`    ├── block `  
&nbsp;&nbsp;&nbsp;&nbsp;&nbsp;&nbsp;&nbsp;&nbsp;&nbsp;&nbsp;&nbsp;&nbsp;`    │   └── <NUMBER> `&nbsp;&nbsp;([read](./API.md#read-block))  
&nbsp;&nbsp;&nbsp;&nbsp;&nbsp;&nbsp;&nbsp;&nbsp;&nbsp;&nbsp;&nbsp;&nbsp;`    │       └── transactions `&nbsp;&nbsp;([read](./API.md#read-block-transactions))  
&nbsp;&nbsp;&nbsp;&nbsp;&nbsp;&nbsp;&nbsp;&nbsp;&nbsp;&nbsp;&nbsp;&nbsp;`    ├── convert `&nbsp;&nbsp;([update](./API.md#convert))  
&nbsp;&nbsp;&nbsp;&nbsp;&nbsp;&nbsp;&nbsp;&nbsp;&nbsp;&nbsp;&nbsp;&nbsp;`    ├── export `  
&nbsp;&nbsp;&nbsp;&nbsp;&nbsp;&nbsp;&nbsp;&nbsp;&nbsp;&nbsp;&nbsp;&nbsp;`    │   └── <NAME> `&nbsp;&nbsp;([create](./API.md#export))  
&nbsp;&nbsp;&nbsp;&nbsp;&nbsp;&nbsp;&nbsp;&nbsp;&nbsp;&nbsp;&nbsp;&nbsp;`    ├── deploy `  
&nbsp;&nbsp;&nbsp;&nbsp;&nbsp;&nbsp;&nbsp;&nbsp;&nbsp;&nbsp;&nbsp;&nbsp;`    │   └── <NAME> `  
&nbsp;&nbsp;&nbsp;&nbsp;&nbsp;&nbsp;&nbsp;&nbsp;&nbsp;&nbsp;&nbsp;&nbsp;`    │       └── contracts `&nbsp;&nbsp;([list](./API.md#list-contracts))  
&nbsp;&nbsp;&nbsp;&nbsp;&nbsp;&nbsp;&nbsp;&nbsp;&nbsp;&nbsp;&nbsp;&nbsp;`    │           └── <NAME> `&nbsp;&nbsp;([create](./API.md#deploy-contract), [read](./API.md#read-contract), [delete](./API.md#delete-contract))  
&nbsp;&nbsp;&nbsp;&nbsp;&nbsp;&nbsp;&nbsp;&nbsp;&nbsp;&nbsp;&nbsp;&nbsp;`    ├── import `  
&nbsp;&nbsp;&nbsp;&nbsp;&nbsp;&nbsp;&nbsp;&nbsp;&nbsp;&nbsp;&nbsp;&nbsp;`    │   └── <NAME>  `&nbsp;&nbsp;([create](./API.md#import))  
&nbsp;&nbsp;&nbsp;&nbsp;&nbsp;&nbsp;&nbsp;&nbsp;&nbsp;&nbsp;&nbsp;&nbsp;`    ├── names `&nbsp;&nbsp;([list](./API.md#list-names))  
&nbsp;&nbsp;&nbsp;&nbsp;&nbsp;&nbsp;&nbsp;&nbsp;&nbsp;&nbsp;&nbsp;&nbsp;`    │   └──  <NAME> `&nbsp;&nbsp;([read](./API.md#read-name))  
&nbsp;&nbsp;&nbsp;&nbsp;&nbsp;&nbsp;&nbsp;&nbsp;&nbsp;&nbsp;&nbsp;&nbsp;`    │       ├── balance `&nbsp;&nbsp;([update](./API.md#balance-by-name))  
&nbsp;&nbsp;&nbsp;&nbsp;&nbsp;&nbsp;&nbsp;&nbsp;&nbsp;&nbsp;&nbsp;&nbsp;`    │       └── verify `&nbsp;&nbsp;([update](./API.md#verify-by-name))  
&nbsp;&nbsp;&nbsp;&nbsp;&nbsp;&nbsp;&nbsp;&nbsp;&nbsp;&nbsp;&nbsp;&nbsp;`    └── transaction `  
&nbsp;&nbsp;&nbsp;&nbsp;&nbsp;&nbsp;&nbsp;&nbsp; &nbsp;&nbsp;&nbsp;&nbsp;&nbsp;&nbsp;&nbsp;&nbsp;&nbsp;&nbsp;&nbsp;&nbsp;`        └── <TRANSACTION_HASH> `&nbsp;&nbsp;([read](./API.md#read-transaction))  


### LIST ACCOUNTS

This endpoint will list all accounts stores at a path.

| Method  | Path | Produces |
| ------------- | ------------- | ------------- |
| `LIST`  | `:mount-path/accounts`  | `200 application/json` |

#### Parameters

* `mount-path` (`string: <required>`) - Specifies the path of the accounts to list. This is specified as part of the URL.

#### Sample Request

```sh
$ curl -s --cacert ~/etc/vault.d/root.crt --header "X-Vault-Token: $VAULT_TOKEN" \
    --request LIST \
    https://localhost:8200/v1/ethereum/accounts | jq .
```

#### Sample Response

The example below shows output for a query path of `/ethereum/accounts/` when there are 4 accounts.

```
{
  "request_id": "6c33d1c9-d599-179c-f20c-307a47e129f4",
  "lease_id": "",
  "renewable": false,
  "lease_duration": 0,
  "data": {
    "keys": [
      "lesswow",
      "test",
      "muchwow",
      "morewow"
    ]
  },
  "wrap_info": null,
  "warnings": null,
  "auth": null
}

```

### CREATE ACCOUNT

This endpoint will create an Ethereum account at a path.

| Method  | Path | Produces |
| ------------- | ------------- | ------------- |
| `POST`  | `:mount-path/accounts/:name`  | `200 application/json` |

#### Parameters

* `name` (`string: <required>`) - Specifies the name of the account to create. This is specified as part of the URL.
* `spending_limit_tx` (`string: <optional> `) - The total amount of Wei allowed to be spent in a single transaction.
* `spending_limit_total` (`string: <optional>`) - The total amount of Wei allowed to be spent for this account.
* `whitelist` (`string array: <optional>`) - Comma delimited list of allowed accounts.
* `blacklist` (`string array: <optional>`) - Comma delimited list of disallowed accounts. Note: `blacklist` overrides `whitelist`.

#### Sample Payload

```
{
  "whitelist": ["0xD9E025bFb6ef48919D9C1a49834b7BA859714cD8","0x58e9043a873EdBa4c5C865Bf1c65dcB3473f7572"]
}
```

#### Sample Request

```sh
$ curl -s --cacert ~/etc/vault.d/root.crt --header "X-Vault-Token: $VAULT_TOKEN" \
    --request POST \
    --data @payload.json \
    https://localhost:8200/v1/ethereum/accounts/test3 | jq .
```

#### Sample Response

The example below shows output for the successful creation of `/ethereum/accounts/test3`.

```
{
  "request_id": "af43bafd-5afa-9577-ffec-5fb7d1316bfa",
  "lease_id": "",
  "renewable": false,
  "lease_duration": 0,
  "data": {
    "address": "0xd850d887f803b64a18c98a3acfbe0496f02fe9f5",
    "blacklist": null,
    "spending_limit_total": "0",
    "spending_limit_tx": "0",
    "total_spend": "0",
    "whitelist": [
      "0xD9E025bFb6ef48919D9C1a49834b7BA859714cD8",
      "0x58e9043a873EdBa4c5C865Bf1c65dcB3473f7572"
    ]
  },
  "wrap_info": null,
  "warnings": null,
  "auth": null
}
```

### UPDATE ACCOUNT

This endpoint will update an account's constraints.

| Method  | Path | Produces |
| ------------- | ------------- | ------------- |
| `PUT`  | `:mount-path/accounts/:name`  | `200 application/json` |

#### Parameters

* `name` (`string: <required>`) - Specifies the name of the account to create. This is specified as part of the URL.
* `spending_limit_tx` (`string: <optional> `) - The total amount of Wei allowed to be spent in a single transaction.
* `spending_limit_total` (`string: <optional>`) - The total amount of Wei allowed to be spent for this account.
* `whitelist` (`string array: <optional>`) - Comma delimited list of allowed accounts.
* `blacklist` (`string array: <optional>`) - Comma delimited list of disallowed accounts. Note: `blacklist` overrides `whitelist`.

#### Sample Payload

```
{
  "whitelist": ["0x58e9043a873EdBa4c5C865Bf1c65dcB3473f7572"]
}
```

#### Sample Request

```sh
$ curl -s --cacert ~/etc/vault.d/root.crt --header "X-Vault-Token: $VAULT_TOKEN" \
    --request POST \
    --data @update.json \
    https://localhost:8200/v1/ethereum/accounts/test3 | jq .
```

#### Sample Response

The example below shows output for the successful creation of `/ethereum/accounts/test3`.

```
{
  "request_id": "28286c4a-f40e-4842-c52c-7970571c9ddd",
  "lease_id": "",
  "renewable": false,
  "lease_duration": 0,
  "data": {
    "address": "0xd850d887f803b64a18c98a3acfbe0496f02fe9f5",
    "blacklist": null,
    "spending_limit_total": "0",
    "spending_limit_tx": "0",
    "total_spend": "0",
    "whitelist": [
      "0x58e9043a873EdBa4c5C865Bf1c65dcB3473f7572"
    ]
  },
  "wrap_info": null,
  "warnings": null,
  "auth": null
}
```


### READ ACCOUNT

This endpoint will list details about the Ethereum account at a path.

| Method  | Path | Produces |
| ------------- | ------------- | ------------- |
| `GET`  | `:mount-path/accounts/:name`  | `200 application/json` |

#### Parameters

* `name` (`string: <required>`) - Specifies the name of the account to read. This is specified as part of the URL.

#### Sample Request

```sh
$ curl -s --cacert ~/etc/vault.d/root.crt --header "X-Vault-Token: $VAULT_TOKEN" \
    --request GET \
    https://localhost:8200/v1/ethereum/accounts/muchwow | jq .
```

#### Sample Response

The example below shows output for a read of `/ethereum/accounts/test`.

```
{
  "request_id": "58c331ea-a63d-b9ea-75d7-bc9e1933708c",
  "lease_id": "",
  "renewable": false,
  "lease_duration": 0,
  "data": {
    "address": "0x7b715f8748ef586b98d3e7c88f326b5a8f409cd8",
    "balance": 799958000000000000,
    "balance_in_usd": 239.053494011038634,
    "blacklist": null,
    "spending_limit_total": "",
    "spending_limit_tx": "",
    "total_spend": "",
    "whitelist": null
  },
  "wrap_info": null,
  "warnings": null,
  "auth": null
}
```

### DELETE ACCOUNT

This endpoint will delete the account - and its passphrase - from Vault.

| Method  | Path | Produces |
| ------------- | ------------- | ------------- |
| `DELETE`  | `:mount-path/accounts/:name`  | `200 application/json` |

#### Parameters

* `name` (`string: <required>`) - Specifies the name of the account to update. This is specified as part of the URL.

#### Sample Request

```sh
$ curl -s --cacert ~/etc/vault.d/root.crt --header "X-Vault-Token: $VAULT_TOKEN" \
    --request DELETE \
    https://localhost:8200/v1/ethereum/accounts/test3
```

#### Sample Response

There is no response payload.

### DEBIT ACCOUNT


This endpoint will debit an Ethereum account.

| Method  | Path | Produces |
| ------------- | ------------- | ------------- |
| `POST`  | `:mount-path/accounts/:name/debit`  | `200 application/json` |

#### Parameters

* `name` (`string: <required>`) - Specifies the name of the account to use for signing. This is specified as part of the URL.
* `address_to` (`string: <required>`) - A Hex string specifying the Ethereum address to send the ETH to.
* `amount` (`string: <required>`) - The amount of ether - in wei.
* `gas_price` (`string: <optional>`) - The price in gas for the transaction. If omitted, we will use the suggested gas price.
* `gas_limit` (`string: <optional>`) - The gas limit for the transaction. If omitted, we will estimate the gas limit.
* `send` (`bool: <optional - defaults to true>`) - Indicates whether the transaction should be sent to the network. 

#### Sample Payload

The following sends 0.2 ETH to `0x36D1F896E55a6577C62FDD6b84fbF74582266700`.

```sh

{
  "amount":"200000000000000000",
  "to": "0x36D1F896E55a6577C62FDD6b84fbF74582266700"
}
```

#### Sample Request

```sh
$ curl -s --cacert /etc/vault.d/root.crt --header "X-Vault-Token: $VAULT_TOKEN" \
    --request POST \
    --data @payload.json \
    https://localhost:8200/v1/ethereum/accounts/test2/debit | jq .
```

#### Sample Response

The example below shows the output for the successfully sending ETH from `/ethereum/accounts/test2`. The Transaction hash is returned.

```
{
  "request_id": "b921207e-c0d9-a3c1-442b-ef8b1884238d",
  "lease_id": "",
  "lease_duration": 0,
  "renewable": false,
  "data": {
    "amount": "100000000000000000",
    "amount_in_usd": "0",
    "address_from": "0x4169c9508728285e8a9f7945d08645bb6b3576e5",
    "address_to": "0x8AC5e6617F65c071f6dD5d7bD400bf4a46434D41",
    "gas_limit": "21000",
    "gas_price": "1000000000",
    "signed_transaction": "0xf86b06843b9aca00825208948ac5e6617f65c071f6dd5d7bd400bf4a46434d4188016345785d8a0000802ca0ff3fccbde1964047db6be33410436a9220c91ea4080b0e14489dc35fbdabd008a0448fe3ec216a639e1b0eb87b0e4b20aab2e5ec46dad4c38cfc81a1c54e309d21",
    "starting_balance": 8460893507395267000,
    "starting_balance_in_usd": "0",
    "total_spend": "100000000000000000",
    "transaction_hash": "0x3a103587ea6bdeee944e5f68f90ed7b1f4c7699236167d1b1d29495b0319fb26"
  },
  "warnings": null
}
```

### LIST CONTRACTS

This endpoint will list all account contracts.

| Method  | Path | Produces |
| ------------- | ------------- | ------------- |
| `LIST`  | `:mount-path/deploy/:account_name/contracts`  | `200 application/json` |

#### Parameters

* `path` (`string: <required>`) - Specifies the mount point. This is specified as part of the URL.
* `account_name` (`string: <required>`) - Specifies the name of the account from which to deploy. This is specified as part of the URL.

#### Sample Request

```sh
$ curl -s --cacert ~/etc/vault.d/root.crt --header "X-Vault-Token: $VAULT_TOKEN" \
    --request LIST \
    https://localhost:8200/v1/ethereum/deploy/test/contracts | jq .
```

#### Sample Response

The example below shows output for a query path of `ethereum/deploy/test/contracts` when there are 2 contracts at `/ethereum/deploy/test`.

```
{
  "request_id": "3e53a65b-9910-f5b7-1d42-b6bb83fcfc2c",
  "lease_id": "",
  "renewable": false,
  "lease_duration": 0,
  "data": {
    "keys": [
      "ponzi",
      "cryptomonkeys",
    ]
  },
  "wrap_info": null,
  "warnings": null,
  "auth": null
}
```


### DEPLOY CONTRACT

This endpoint will sign a provided Ethereum contract.

| Method  | Path | Produces |
| ------------- | ------------- | ------------- |
| `POST`  | `:mount-path/deploy/:account_name/contracts/:contract_name`  | `200 application/json` |

#### Parameters

* `account_name` (`string: <required>`) - Specifies the name of the account to use for signing. This is specified as part of the URL.
* `contract_name` (`string: <required>`) - Specifies the name of the contract. This is specified as part of the URL.
* `transaction_data` (`string: <required>`) - The compiled Ethereum contract.
* `amount` (`string: <required>`) - The amount of ether in wei to fund the contract with.
* `nonce` (`string: <optional> - defaults to "1"`) - The nonce for the transaction
* `gas_price` (`string: <required>`) - The price in gas for the transaction in wei.
* `gas_limit` (`string: <required>`) - The gas limit for the transaction.
* `send` (`bool: <optional - defaults to true>`) - Indicates whether the transaction should be sent to the network. 

#### Sample Payload

```
{
  "transaction_data": "6060604052341561000f57600080fd5b60d38061001d6000396000f3006060604052600436106049576000357c0100000000000000000000000000000000000000000000000000000000900463ffffffff16806360fe47b114604e5780636d4ce63c14606e575b600080fd5b3415605857600080fd5b606c60048080359060200190919050506094565b005b3415607857600080fd5b607e609e565b6040518082815260200191505060405180910390f35b8060008190555050565b600080549050905600a165627a7a72305820d4b4961183894cf1196bcafbbe4d2573a925296dff82a9dcbc0e8bd8027b153f0029",
  "amount":"10000000000",
  "gas_limit":"1500000",
  "nonce":"1"

}
```

#### Sample Request

```sh
$ curl -s --cacert ~/etc/vault.d/root.crt --header "X-Vault-Token: $VAULT_TOKEN" \
    --request POST \
    --data @payload.json \
    https://localhost:8200/v1/ethereum/deploy/test6/contracts/helloworld | jq .
```

#### Sample Response

The example below shows output for the successful deployment of a contract by the account at `/ethereum/deploy/test6/contracts/helloworld`.

```
{
  "request_id": "af4a743e-73ea-ddbd-dac1-351303ac8430",
  "lease_id": "",
  "renewable": false,
  "lease_duration": 0,
  "data": {
    "amount": "10000000000",
    "amount_in_usd": "0",
    "total_spend": "10000000000",
    "transaction_hash": "0xee051ae8e9a5afefe94853254de2ea512d88dc4a455334a8e286464c0fa9e767"
  },
  "wrap_info": null,
  "warnings": null,
  "auth": null
}

```

### READ CONTRACT

This endpoint will return the address of an Ethereum contract (if available.)

| Method  | Path | Produces |
| ------------- | ------------- | ------------- |
| `GET`  | `:mount-path/deploy/:account_name/contracts/:contract_name`  | `200 application/json` |

#### Parameters

* `account_name` (`string: <required>`) - Specifies the name of the account to use for signing. This is specified as part of the URL.
* `contract_name` (`string: <required>`) - Specifies the name of the contract. This is specified as part of the URL.

#### Sample Request

```sh
$ curl -s --cacert ~/etc/vault.d/root.crt --header "X-Vault-Token: $VAULT_TOKEN" \
    --request GET \
    https://localhost:8200/v1/ethereum/deploy/test6/contracts/helloworld | jq .
```

**NOTE**: If the transaction hasn't been included in a block yet, the contract address will show as: `receipt not available`

#### Sample Response

```
{
  "request_id": "da4be9f4-b9fd-90c2-b981-80553cc2359a",
  "lease_id": "",
  "renewable": false,
  "lease_duration": 0,
  "data": {
    "address": "0xCA3986C32beaD6c434773CD41107537f7dDe0c98",
    "transaction_hash": "0xee051ae8e9a5afefe94853254de2ea512d88dc4a455334a8e286464c0fa9e767"
  },
  "wrap_info": null,
  "warnings": null,
  "auth": null
}
```

### DELETE CONTRACT
### SIGN

This endpoint will sign the provided data.

| Method  | Path | Produces |
| ------------- | ------------- | ------------- |
| `POST`  | `:mount-path/accounts/:name/sign`  | `200 application/json` |

#### Parameters

* `name` (`string: <required>`) - Specifies the name of the account to use for signing. This is specified as part of the URL.
* `data` (`string: <required>`) - Some data.

#### Sample Payload

```sh

{
  "data": "this is very important"
}
```

#### Sample Request

```sh
$ curl -s --cacert ~/etc/vault.d/root.crt --header "X-Vault-Token: $VAULT_TOKEN" \
    --request POST \
    --data @payload.json \
    https://localhost:8200/v1/ethereum/accounts/test2/sign | jq .
```

#### Sample Response

The example below shows output for the successful signing of some data by the private key associated with  `/ethereum/accounts/test2`.

```
{
  "request_id": "d99b7948-453a-67c2-9111-178e6a731812",
  "lease_id": "",
  "renewable": false,
  "lease_duration": 0,
  "data": {
    "address": "0x36d1f896e55a6577c62fdd6b84fbf74582266700",
    "signature": "0x90a8712c948b5dfe412ca7e2082be9ef6ddf318a9aaf9183b702c0d1ee180d9d1f97683cb52026dc0de0b6033237cf421a27e88e7d0e608ac4778a9dcfd8818000"
  },
  "wrap_info": null,
  "warnings": null,
  "auth": null
}
```

### TRANSFER
### VERIFY

This endpoint will verify that this account signed some data.

| Method  | Path | Produces |
| ------------- | ------------- | ------------- |
| `POST`  | `:mount-path/accounts/:name/verify`  | `200 application/json` |

#### Parameters

* `name` (`string: <required>`) - Specifies the name of the account to use for signing. This is specified as part of the URL.
* `data` (`string: <required>`) - Some data.
* `signature` (`string: <required>`) - The signature to verify.

#### Sample Payload

```sh

{
  "data": "this is very important"
  "signature": "0x90a8712c948b5dfe412ca7e2082be9ef6ddf318a9aaf9183b702c0d1ee180d9d1f97683cb52026dc0de0b6033237cf421a27e88e7d0e608ac4778a9dcfd8818000"
}
```

#### Sample Request

```sh
$ curl -s --cacert ~/etc/vault.d/root.crt --header "X-Vault-Token: $VAULT_TOKEN" \
    --request POST \
    --data @payload.json \
    https://localhost:8200/v1/ethereum/accounts/test/verify | jq .
```

#### Sample Response

The example below shows output for the successful verification of a signature created by `/ethereum/accounts/test`.

```
{
  "request_id": "f806212d-087c-7378-dd85-676701aeabb7",
  "lease_id": "",
  "renewable": false,
  "lease_duration": 0,
  "data": {
    "address": "0x36d1f896e55a6577c62fdd6b84fbf74582266700",
    "signature": "0x90a8712c948b5dfe412ca7e2082be9ef6ddf318a9aaf9183b702c0d1ee180d9d1f97683cb52026dc0de0b6033237cf421a27e88e7d0e608ac4778a9dcfd8818000",
    "verified": true
  },
  "wrap_info": null,
  "warnings": null,
  "auth": null
}
```

### LIST ADDRESSES

This endpoint will list all account addresses.

| Method  | Path | Produces |
| ------------- | ------------- | ------------- |
| `LIST`  | `:mount-path/addresses`  | `200 application/json` |

#### Parameters

* `path` (`string: <required>`) - Specifies the path of the accounts to list. This is specified as part of the URL.

#### Sample Request

```sh
$ curl -s --cacert ~/etc/vault.d/root.crt --header "X-Vault-Token: $VAULT_TOKEN" \
    --request LIST \
    https://localhost:8200/v1/ethereum/addresses | jq .
```

#### Sample Response

The example below shows output for a query path of `/ethereum/addresses/` when there are 3 addresses.

```
{
  "request_id": "3e53a65b-9910-f5b7-1d42-b6bb83fcfc2c",
  "lease_id": "",
  "renewable": false,
  "lease_duration": 0,
  "data": {
    "keys": [
      "0x36d1f896e55a6577c62fdd6b84fbf74582266700",
      "0x7b715f8748ef586b98d3e7c88f326b5a8f409cd8",
      "0x4169c9508728285e8a9f7945d08645bb6b3576e5"
    ]
  },
  "wrap_info": null,
  "warnings": null,
  "auth": null
}
```

### READ ADDRESS

This endpoint will list the names associated with an address.

| Method  | Path | Produces |
| ------------- | ------------- | ------------- |
| `GET`  | `:mount-path/names/:address`  | `200 application/json` |

#### Parameters

* `address` (`string: <required>`) - Specifies the address of the account to read. This is specified as part of the URL.

#### Sample Request

```sh
$ curl -s --cacert ~/etc/vault.d/root.crt --header "X-Vault-Token: $VAULT_TOKEN" \
    --request GET \
    https://localhost:8200/v1/ethereum/addresses/0xb56b2dd44073d87cbac5d4a3655354b3762178ee | jq .
```

#### Sample Response

The example below shows output for a read of `/ethereum/addresses/0xb56b2dd44073d87cbac5d4a3655354b3762178ee`.

```
{
  "request_id": "087d361d-127b-a277-d023-283208f62743",
  "lease_id": "",
  "renewable": false,
  "lease_duration": 0,
  "data": {
    "names": [
      "muchwow"
    ]
  },
  "wrap_info": null,
  "warnings": null,
  "auth": null
}
```

### BALANCE BY ADDRESS

This endpoint will return the balance for an address.

| Method  | Path | Produces |
| ------------- | ------------- | ------------- |
| `GET`  | `:mount-path/addresses/:address/balance`  | `200 application/json` |

#### Parameters

* `address` (`string: <required>`) - Specifies the address of the account. This is specified as part of the URL.

#### Sample Request

```sh
$ curl -s --cacert ~/etc/vault.d/root.crt --header "X-Vault-Token: $VAULT_TOKEN" \
    --request GET \
    https://localhost:8200/v1/ethereum/mainnet/addresses/0x4169c9508728285e8a9f7945d08645bb6b3576e5/balance | jq .
```

#### Sample Response

The example below shows output for the successful verification of a signature created by `/ethereum/accounts/test`.

```
{
  "request_id": "d772820e-bbc1-acd1-2aed-1107e72a857e",
  "lease_id": "",
  "renewable": false,
  "lease_duration": 0,
  "data": {
    "address": "0x4169c9508728285e8a9f7945d08645bb6b3576e5",
    "balance": "10000000000000000",
    "balance_in_usd": "2.99183586901"
  },
  "wrap_info": null,
  "warnings": null,
  "auth": null
}
```

### VERIFY BY ADDRESS

This endpoint will verify that this account signed some data.

| Method  | Path | Produces |
| ------------- | ------------- | ------------- |
| `POST`  | `:mount-path/addresses/:address/verify`  | `200 application/json` |

#### Parameters

* `address` (`string: <required>`) - Specifies the address of the account to use for signing. This is specified as part of the URL.
* `data` (`string: <required>`) - Some data.
* `signature` (`string: <required>`) - The signature to verify.

#### Sample Payload

```sh

{
  "data": "this is very important"
  "signature": "0x90a8712c948b5dfe412ca7e2082be9ef6ddf318a9aaf9183b702c0d1ee180d9d1f97683cb52026dc0de0b6033237cf421a27e88e7d0e608ac4778a9dcfd8818000"
}
```

#### Sample Request

```sh
$ curl -s --cacert ~/etc/vault.d/root.crt --header "X-Vault-Token: $VAULT_TOKEN" \
    --request POST \
    --data @payload.json \
    https://localhost:8200/v1/ethereum/addresses/0xb56b2dd44073d87cbac5d4a3655354b3762178ee/verify | jq .
```

#### Sample Response

The example below shows output for the successful verification of a signature created by `/ethereum/accounts/test`.

```
{
  "request_id": "f806212d-087c-7378-dd85-676701aeabb7",
  "lease_id": "",
  "renewable": false,
  "lease_duration": 0,
  "data": {
    "address": "0xb56b2dd44073d87cbac5d4a3655354b3762178ee",
    "signature": "0x90a8712c948b5dfe412ca7e2082be9ef6ddf318a9aaf9183b702c0d1ee180d9d1f97683cb52026dc0de0b6033237cf421a27e88e7d0e608ac4778a9dcfd8818000",
    "verified": true
  },
  "wrap_info": null,
  "warnings": null,
  "auth": null
}
```

### READ BLOCK

This endpoint will read details associated with a block.

| Method  | Path | Produces |
| ------------- | ------------- | ------------- |
| `GET`  | `:mount-path/block/:number`  | `200 application/json` |

#### Parameters

* `number` (`string: <required>`) - Specifies the number of the block to read. This is specified as part of the URL.

#### Sample Request

```sh
$ curl -s --cacert ~/etc/vault.d/root.crt --header "X-Vault-Token: $VAULT_TOKEN" \
    --request GET \
    https://localhost:8200/v1/ethereum/block/2800568 | jq .
```

#### Sample Response

The example below shows output for a read of `/ethereum/block/2800568`.

```
{
  "request_id": "5ac451bd-d66a-5f03-9541-1ccecde26223",
  "lease_id": "",
  "renewable": false,
  "lease_duration": 0,
  "data": {
    "block": 2800568,
    "block_hash": "0x00890448fbdc2000e3e70a66d0b9ac8eaa8d18606512af268e2542ca9d550e3d",
    "difficulty": 2,
    "time": 1534078628,
    "transaction_count": 13
  },
  "wrap_info": null,
  "warnings": null,
  "auth": null
}
```

### READ BLOCK TRANSACTIONS

This endpoint will read transactions associated with a block.

| Method  | Path | Produces |
| ------------- | ------------- | ------------- |
| `GET`  | `:mount-path/block/:number/transactions`  | `200 application/json` |

#### Parameters

* `number` (`string: <required>`) - Specifies the number of the block to read. This is specified as part of the URL.

#### Sample Request

```sh
$ curl -s --cacert ~/etc/vault.d/root.crt --header "X-Vault-Token: $VAULT_TOKEN" \
    --request GET \
    https://localhost:8200/v1/ethereum/block/2800568/transactions | jq .

```

#### Sample Response

The example below shows output for a read of `/ethereum/block/2800568/transactions`.

```
{
  "request_id": "67f5e340-da54-aa64-bbab-598483c9f213",
  "lease_id": "",
  "renewable": false,
  "lease_duration": 0,
  "data": {
    "0x0c10dc4158ddb4b3464b3519695661a3b73556bcd1a6d5833aa46d0275749e39": {
      "address_to": "0xc0e15E11306334258d61fEe52a22D15e6c9C59e0",
      "gas": 3000000,
      "gas_price": 1000000000,
      "nonce": 73902,
      "value": "0"
    },
    "0x3c45da76247826473e2227b4a8eb3a9fb45280c05b4ecef1d6993087e91cfb58": {
      "address_to": "0xc51b536AD6169bb7F8c893FF4b744d03433455cB",
      "gas": 277468,
      "gas_price": 1000000000,
      "nonce": 134957,
      "value": "0"
    },
    "0x3d26e1d8470d85556fd6a04ec832b5e8cfcbfb306b8ebb94bf030996ca3c7cd4": {
      "address_to": "0xc51b536AD6169bb7F8c893FF4b744d03433455cB",
      "gas": 373558,
      "gas_price": 1000000000,
      "nonce": 134958,
      "value": "0"
    },
    "0x4773f64900d9ae460c72ca478fe2d122027b9dbc0433a40deb62d48ca068b108": {
      "address_to": "0x97e3bA6cC43b2aF2241d4CAD4520DA8266170988",
      "gas": 1200000,
      "gas_price": 1000000000,
      "nonce": 27861,
      "value": "0"
    },
    "0x4fcb5de0ad524d63df206593fd0c0b6e74d9d62919685b2ad6e3bbdeb9753c2e": {
      "address_to": "0x58dcf18084A320670F9abb059312AE60610bda58",
      "gas": 4500000,
      "gas_price": 1000000000,
      "nonce": 13537,
      "value": "0"
    },
    "0x5aa13eba92ebed85199c7b563cca567dc2ab927cff01f6785274f4174acc93a8": {
      "address_to": "0x17dA6A8B86578CEC4525945A355E8384025fa5Af",
      "gas": 100000,
      "gas_price": 1000000000,
      "nonce": 277,
      "value": "1000000000000000000"
    },
    "0x718fa59d7ef2bc9f2ee9642d9357449509ce4e6f14a8e2d0c820d7cfc7dc7535": {
      "address_to": "0xc0e15E11306334258d61fEe52a22D15e6c9C59e0",
      "gas": 3000000,
      "gas_price": 1000000000,
      "nonce": 73963,
      "value": "0"
    },
    "0xa173a5237e034fc54638a1dcf10343f29c0dc2dd8b8b1a25a7d370539e183bd9": {
      "address_to": "0xc51b536AD6169bb7F8c893FF4b744d03433455cB",
      "gas": 377718,
      "gas_price": 1000000000,
      "nonce": 52914,
      "value": "0"
    },
    "0xa737cb951ab32c1b71a521809bab2f4b34234d27abd0ac0c6fac29d480ed6748": {
      "address_to": "0x08Fe64C8B476c9cC776d8A0Ad5bB50e29D83A970",
      "gas": 3000000,
      "gas_price": 1000000000,
      "nonce": 340,
      "value": "0"
    },
    "0xaa322a7ebc3225029ef24a9fde80b2869deacc0a64b14533d07e52fff4542141": {
      "address_to": "0xcB912023AaEB5057BeDB13c937E0519cED0D627A",
      "gas": 400000,
      "gas_price": 1000000000,
      "nonce": 32859,
      "value": "0"
    },
    "0xb11f44837f56205f6695c258c7e25ce6dc81f3c746d55ece8a22375147cfa34f": {
      "address_to": "0x39394Ad63206DE2cd86881e1D20ff1621566e482",
      "gas": 500000,
      "gas_price": 1000000000,
      "nonce": 22685,
      "value": "0"
    },
    "0xc4c44fc474f2aa27e9ac651fdf3a109984c464a5859db47d5cb2cfdc93f52788": {
      "address_to": "0xc51b536AD6169bb7F8c893FF4b744d03433455cB",
      "gas": 275388,
      "gas_price": 1000000000,
      "nonce": 70743,
      "value": "0"
    },
    "0xd64b823fcb714b6811c9790e7219ef1836e5568e5bdf2e7385a1b910178c7de8": {
      "address_to": "0xCFe52FEDF5fc3b92ABA3D43b96B4Ae1d0b39062c",
      "gas": 3000000,
      "gas_price": 1000000000,
      "nonce": 14,
      "value": "0"
    }
  },
  "wrap_info": null,
  "warnings": null,
  "auth": null
}
```

### CREATE CONFIG

This endpoint configure the plugin at a mount.

| Method  | Path | Produces |
| ------------- | ------------- | ------------- |
| `POST`  | `:mount-path/config`  | `200 application/json` |

#### Parameters

* `rpc_url` (`string: <optional> default:"https://rinkeby.infura.io"`) - Specifies the RPC URL of the Ethereum node.
* `chain_id` (`string: <optional> default:"4"`) - Specifies the Ethereum network. Defaults to Rinkeby.
* `bound_cidr_list` (`string array: <optional>`) - Comma delimited list of allowed CIDR blocks.
* `api_key` (`string: <optional>`) - The Infura API key.

#### Sample Payload

```

{
  "chain_id": "4",
  "rpc_url": "https://rinkeby.infura.io"
}

```

#### Sample Request

```sh
$ curl -s --cacert ~/etc/vault.d/root.crt --header "X-Vault-Token: $VAULT_TOKEN" \
    --request POST \
    --data @config.json \
    https://localhost:8200/v1/ethereum/config | jq .
```

#### Sample Response

The example below shows output for the successful creation of a mount's configuration.

```
{
  "request_id": "086c19b4-e07a-55ba-5ba3-3819b9c0b1da",
  "lease_id": "",
  "renewable": false,
  "lease_duration": 0,
  "data": {
    "api_key": "",
    "bound_cidr_list": null,
    "chain_id": "4",
    "rpc_url": "https://rinkeby.infura.io"
  },
  "wrap_info": null,
  "warnings": null,
  "auth": null
}
```

### UPDATE CONFIG

This endpoint reconfigures the plugin at a mount.

| Method  | Path | Produces |
| ------------- | ------------- | ------------- |
| `PUT`  | `:mount-path/config`  | `200 application/json` |

#### Parameters

* `rpc_url` (`string: <optional> default:"https://rinkeby.infura.io"`) - Specifies the RPC URL of the Ethereum node.
* `chain_id` (`string: <optional> default:"4"`) - Specifies the Ethereum network. Defaults to Rinkeby.
* `bound_cidr_list` (`string array: <optional>`) - Comma delimited list of allowed CIDR blocks.
* `api_key` (`string: <optional>`) - The Infura API key.

#### Sample Payload

```

{
  "chain_id": "4",
  "rpc_url": "https://rinkeby.infura.io"
}

```

#### Sample Request

```sh
$ curl -s --cacert ~/etc/vault.d/root.crt --header "X-Vault-Token: $VAULT_TOKEN" \
    --request PUT \
    --data @config.json \
    https://localhost:8200/v1/ethereum/config | jq .
```

#### Sample Response

The example below shows output for the successful update of a mount's configuration.

```
{
  "request_id": "086c19b4-e07a-55ba-5ba3-3819b9c0b1da",
  "lease_id": "",
  "renewable": false,
  "lease_duration": 0,
  "data": {
    "api_key": "",
    "bound_cidr_list": null,
    "chain_id": "4",
    "rpc_url": "https://rinkeby.infura.io"
  },
  "wrap_info": null,
  "warnings": null,
  "auth": null
}
```

### READ CONFIG

This endpoint returns the configuration of a plugin at a mount.

| Method  | Path | Produces |
| ------------- | ------------- | ------------- |
| `GET`  | `:mount-path/config`  | `200 application/json` |

#### Parameters

None


#### Sample Request

```sh
$ curl -s --cacert ~/etc/vault.d/root.crt --header "X-Vault-Token: $VAULT_TOKEN" \
    --request GET \
    https://localhost:8200/v1/ethereum/config | jq .
```

#### Sample Response

The example below shows output for the mount's configuration.

```
{
  "request_id": "086c19b4-e07a-55ba-5ba3-3819b9c0b1da",
  "lease_id": "",
  "renewable": false,
  "lease_duration": 0,
  "data": {
    "api_key": "",
    "bound_cidr_list": null,
    "chain_id": "4",
    "rpc_url": "https://rinkeby.infura.io"
  },
  "wrap_info": null,
  "warnings": null,
  "auth": null
}
```

### CONVERT

This endpoint will convert one Ethereum unit to another.

| Method  | Path | Produces |
| ------------- | ------------- | ------------- |
| `POST`  | `:mount-path/convert`  | `200 application/json` |

#### Parameters

* `amount` (`string: <required>`) - Specifies amount to convert.
* `unit_from` (`string: <required>`) - Specifies unit to convert from.
* `unit_to` (`string: <required>`) - Specifies unit to convert to.

#### Sample Payload

```sh
{
  "unit_from": "wei",
  "unit_to": "eth",
  "amount": "200000000000000000"
}
```
#### Sample Request

```sh
$ curl -s --cacert ~/etc/vault.d/root.crt --header "X-Vault-Token: $VAULT_TOKEN" \
    --request PUT \
    --data @convert.json \
    https://localhost:8200/v1/ethereum/convert | jq .
```

#### Sample Response

The example below shows output for the successful export of the keystore for `/ethereum/accounts/test`.

```
{
  "request_id": "125314b7-7d7d-5c30-daa2-05d3680a68ea",
  "lease_id": "",
  "renewable": false,
  "lease_duration": 0,
  "data": {
    "amount_from": "200000000000000000",
    "amount_to": "0.2",
    "unit_from": "wei",
    "unit_to": "ether"
  },
  "wrap_info": null,
  "warnings": null,
  "auth": null
}
```

### EXPORT

This endpoint will export a JSON Keystore for use in another wallet.

| Method  | Path | Produces |
| ------------- | ------------- | ------------- |
| `POST`  | `:mount-path/accounts/:name/export`  | `200 application/json` |

#### Parameters

* `name` (`string: <required>`) - Specifies the name of the account to export. This is specified as part of the URL.
* `path` (`string: <required>`) - The directory where the JSON keystore file will be exported to.

#### Sample Payload

```sh
{
  "path":"/Users/cypherhat/.ethereum/keystore"
}
```
#### Sample Request

```sh
$ curl -s --cacert ~/etc/vault.d/root.crt --header "X-Vault-Token: $VAULT_TOKEN" \
    --request POST \
    --data @payload.json \
    https://localhost:8200/v1/ethereum/export/test | jq .
```

#### Sample Response

The example below shows output for the successful export of the keystore for `/ethereum/accounts/test`.

```
{
  "request_id": "47e3ef56-e2ba-3895-d61b-d9615df1560c",
  "lease_id": "",
  "renewable": false,
  "lease_duration": 0,
  "data": {
    "passphrase": "routing-explode-slander-satiable-stardom-cope-cranium-upriver-unfold",
    "path": "/Users/cypherhat/.ethereum/keystore/UTC--2018-08-19T20-05-13.985145605Z--36d1f896e55a6577c62fdd6b84fbf74582266700"
  },
  "wrap_info": null,
  "warnings": null,
  "auth": null
}
```

### IMPORT

This endpoint will import a JSON Keystore and passphrase into Vault at a path. It will create an account and map it to the `:mount-path/accounts/:name`. If an account already exists for this name, the operation fails.

| Method  | Path | Produces |
| ------------- | ------------- | ------------- |
| `POST`  | `:mount-path/import/:name`  | `200 application/json` |

#### Parameters

* `name` (`string: <required>`) - Specifies the name of the account to create. This is specified as part of the URL.
* `path` (`string: <required>`) - The path of the JSON keystore file.
* `passphrase` (`string: <required>`) - The `passphrase` that was used to encrypt the keystore.

#### Sample Payload

Be careful with those passphrases!

```sh
read -s PASSPHRASE; read  PAYLOAD_WITH_PASSPHRASE <<EOF
{"path":"/Users/cypherhat/.ethereum/keystore/UTC--2017-12-01T23-13-37.315592353Z--a152e7a09267bcff6c33388caab403b76b889939", "passphrase":"$PASSPHRASE"}
EOF
unset PASSPHRASE
```

#### Sample Request

```sh
$ curl -s --cacert ~/etc/vault.d/root.crt --header "X-Vault-Token: $VAULT_TOKEN" \
    --request POST \
    --data $PAYLOAD_WITH_PASSPHRASE \
    https://localhost:8200/v1/ethereum/import/test3 | jq .
    unset PAYLOAD_WITH_PASSPHRASE
```
#### Sample Response

The example below shows output for the successful creation of `/ethereum/accounts/test3`.

```
{
  "request_id": "139fc04e-a4be-7775-7df1-ec4c789ccc53",
  "lease_id": "",
  "renewable": false,
  "lease_duration": 0,
  "data": {
    "address": "0x36d1f896e55a6577c62fdd6b84fbf74582266700",
    "blacklist": null,
    "spending_limit_total": "",
    "spending_limit_tx": "",
    "total_spend": "",
    "whitelist": null
  },
  "wrap_info": null,
  "warnings": null,
  "auth": null
}
```

### LIST NAMES

This endpoint will list all account names.

| Method  | Path | Produces |
| ------------- | ------------- | ------------- |
| `LIST`  | `:mount-path/names`  | `200 application/json` |

#### Parameters

* `path` (`string: <required>`) - Specifies the path of the accounts to list. This is specified as part of the URL.

#### Sample Request

```sh
$ curl -s --cacert ~/etc/vault.d/root.crt --header "X-Vault-Token: $VAULT_TOKEN" \
    --request LIST \
    https://localhost:8200/v1/ethereum/names | jq .
```

#### Sample Response

The example below shows output for a query path of `/ethereum/names/` when there are 3 addresses.

```
{
  "request_id": "3e53a65b-9910-f5b7-1d42-b6bb83fcfc2c",
  "lease_id": "",
  "renewable": false,
  "lease_duration": 0,
  "data": {
    "keys": [
      "test",
      "test3",
      "lesswow"
    ]
  },
  "wrap_info": null,
  "warnings": null,
  "auth": null
}
```

### READ NAME

This endpoint will list the addreses associated with a named account.

| Method  | Path | Produces |
| ------------- | ------------- | ------------- |
| `GET`  | `:mount-path/names/:name`  | `200 application/json` |

#### Parameters

* `name` (`string: <required>`) - Specifies the name of the account to read. This is specified as part of the URL.

#### Sample Request

```sh
$ curl -s --cacert ~/etc/vault.d/root.crt --header "X-Vault-Token: $VAULT_TOKEN" \
    --request GET \
    https://localhost:8200/v1/ethereum/names/muchwow | jq .
```

#### Sample Response

The example below shows output for a read of `/ethereum/names/muchwow`.

```
{
  "request_id": "57556ed7-da99-ee4d-fbf0-2feaed17e5b9",
  "lease_id": "",
  "renewable": false,
  "lease_duration": 0,
  "data": {
    "address": "0xb56b2dd44073d87cbac5d4a3655354b3762178ee"
  },
  "wrap_info": null,
  "warnings": null,
  "auth": null
}
```


### BALANCE BY NAME

This endpoint will return the balance for an address.

| Method  | Path | Produces |
| ------------- | ------------- | ------------- |
| `POST`  | `:mount-path/names/:name/balance`  | `200 application/json` |

#### Parameters

* `name` (`string: <required>`) - Specifies the name of the account This is specified as part of the URL.

#### Sample Request

```sh
$ curl -s --cacert ~/etc/vault.d/root.crt --header "X-Vault-Token: $VAULT_TOKEN" \
    --request GET \
    https://localhost:8200/v1/ethereum/mainnet/addresses/immutability/balance | jq .
```

#### Sample Response

The example below shows output for the successful verification of a signature created by `/ethereum/accounts/test`.

```
{
  "request_id": "d772820e-bbc1-acd1-2aed-1107e72a857e",
  "lease_id": "",
  "renewable": false,
  "lease_duration": 0,
  "data": {
    "address": "0x4169c9508728285e8a9f7945d08645bb6b3576e5",
    "balance": "10000000000000000",
    "balance_in_usd": "2.99183586901"
  },
  "wrap_info": null,
  "warnings": null,
  "auth": null
}
```

### VERIFY BY NAME

This endpoint will verify that this account signed some data.

| Method  | Path | Produces |
| ------------- | ------------- | ------------- |
| `POST`  | `:mount-path/names/:name/verify`  | `200 application/json` |

#### Parameters

* `name` (`string: <required>`) - Specifies the name of the account to use for signing. This is specified as part of the URL.
* `data` (`string: <required>`) - Some data.
* `signature` (`string: <required>`) - The signature to verify.

#### Sample Payload

```sh

{
  "data": "this is very important"
  "signature": "0x90a8712c948b5dfe412ca7e2082be9ef6ddf318a9aaf9183b702c0d1ee180d9d1f97683cb52026dc0de0b6033237cf421a27e88e7d0e608ac4778a9dcfd8818000"
}
```

#### Sample Request

```sh
$ curl -s --cacert ~/etc/vault.d/root.crt --header "X-Vault-Token: $VAULT_TOKEN" \
    --request POST \
    --data @payload.json \
    https://localhost:8200/v1/ethereum/name/test/verify | jq .
```

#### Sample Response

The example below shows output for the successful verification of a signature created by `/ethereum/accounts/test`.

```
{
  "request_id": "f806212d-087c-7378-dd85-676701aeabb7",
  "lease_id": "",
  "renewable": false,
  "lease_duration": 0,
  "data": {
    "address": "0x36d1f896e55a6577c62fdd6b84fbf74582266700",
    "signature": "0x90a8712c948b5dfe412ca7e2082be9ef6ddf318a9aaf9183b702c0d1ee180d9d1f97683cb52026dc0de0b6033237cf421a27e88e7d0e608ac4778a9dcfd8818000",
    "verified": true
  },
  "wrap_info": null,
  "warnings": null,
  "auth": null
}
```

### READ TRANSACTION  

This endpoint will read details associated with a transaction hash.

| Method  | Path | Produces |
| ------------- | ------------- | ------------- |
| `GET`  | `:mount-path/transaction/:transaction_hase`  | `200 application/json` |

#### Parameters

* `transaction_hase` (`string: <required>`) - Specifies the transaction hash to read. This is specified as part of the URL.

#### Sample Request

```sh
$ curl -s --cacert ~/etc/vault.d/root.crt --header "X-Vault-Token: $VAULT_TOKEN" \
    --request GET \
    https://localhost:8200/v1/ethereum/transaction/0x4773f64900d9ae460c72ca478fe2d122027b9dbc0433a40deb62d48ca068b108 | jq .
```

#### Sample Response

The example below shows output for a read of `/ethereum/transaction/0x4773f64900d9ae460c72ca478fe2d122027b9dbc0433a40deb62d48ca068b108`.

```
{
  "request_id": "fc524980-a91b-a1f8-2815-ba1aa67aa70f",
  "lease_id": "",
  "renewable": false,
  "lease_duration": 0,
  "data": {
    "address_from": "0x674647242239941b2D35368e66A4EdC39b161Da9",
    "address_to": "0x97e3bA6cC43b2aF2241d4CAD4520DA8266170988",
    "gas": 1200000,
    "gas_price": 1000000000,
    "nonce": 27861,
    "pending": false,
    "receipt_status": 1,
    "transaction_hash": "0x4773f64900d9ae460c72ca478fe2d122027b9dbc0433a40deb62d48ca068b108",
    "value": "0"
  },
  "wrap_info": null,
  "warnings": null,
  "auth": null
}
```
<<<<<<< HEAD


### Swagger local setup

If you are using a local vault you must trust the cert for the local vault.  For example on a Mac assuming you followed the Vault setup instructions in Immutability:

`sudo security add-trusted-cert -d -r trustRoot -k /Library/Keychains/System.keychain ~/etc/vault.d/root.crt`

You must also allow CORS in Vault.  For example:
`vault write sys/config/cors enabled=true allowed_origins="*"`


```
# swagger built binary is no good for golang 1.11 so we will build and install it
go get -u github.com/go-swagger/go-swagger/cmd/swagger
cd $GOPATH/src/github.com/go-swagger/go-swagger/cmd/swagger \
    && git checkout 0.16.0 \
    && go build \
    && sudo cp swagger /usr/local/bin/swagger \
    && cd -
    
# generate and serve swagger json    
swagger generate spec -o ./swagger.json --scan-models \
  && swagger serve -F=swagger swagger.json
  
# or if you prefer ReDoc
swagger generate spec -o ./swagger.json --scan-models \
  && swagger serve swagger.json      
```    
=======
>>>>>>> 2cca2892
<|MERGE_RESOLUTION|>--- conflicted
+++ resolved
@@ -35,6 +35,23 @@
 &nbsp;&nbsp;&nbsp;&nbsp;&nbsp;&nbsp;&nbsp;&nbsp;&nbsp;&nbsp;&nbsp;&nbsp;`    │       └── verify `&nbsp;&nbsp;([update](./API.md#verify-by-name))  
 &nbsp;&nbsp;&nbsp;&nbsp;&nbsp;&nbsp;&nbsp;&nbsp;&nbsp;&nbsp;&nbsp;&nbsp;`    └── transaction `  
 &nbsp;&nbsp;&nbsp;&nbsp;&nbsp;&nbsp;&nbsp;&nbsp; &nbsp;&nbsp;&nbsp;&nbsp;&nbsp;&nbsp;&nbsp;&nbsp;&nbsp;&nbsp;&nbsp;&nbsp;`        └── <TRANSACTION_HASH> `&nbsp;&nbsp;([read](./API.md#read-transaction))  
+
+
+### Swagger Doc:
+
+http://petstore.swagger.io/?url=https://raw.githubusercontent.com/immutability-io/vault-ethereum/master/swagger.json
+
+#### Swagger Setup:
+
+You must trust the cert for the vault in question.  For example on a Mac assuming you followed the Vault setup instructions in Immutability:
+
+`sudo security add-trusted-cert -d -r trustRoot -k /Library/Keychains/System.keychain ~/etc/vault.d/root.crt`
+
+For Windows or Ubuntu you must follow the appropriate steps to get your browser to trust the Vault certificate.
+
+You must also allow CORS in Vault.  For example:
+`vault write sys/config/cors enabled=true allowed_origins="*"`
+
 
 
 ### LIST ACCOUNTS
@@ -1486,36 +1503,4 @@
   "warnings": null,
   "auth": null
 }
-```
-<<<<<<< HEAD
-
-
-### Swagger local setup
-
-If you are using a local vault you must trust the cert for the local vault.  For example on a Mac assuming you followed the Vault setup instructions in Immutability:
-
-`sudo security add-trusted-cert -d -r trustRoot -k /Library/Keychains/System.keychain ~/etc/vault.d/root.crt`
-
-You must also allow CORS in Vault.  For example:
-`vault write sys/config/cors enabled=true allowed_origins="*"`
-
-
-```
-# swagger built binary is no good for golang 1.11 so we will build and install it
-go get -u github.com/go-swagger/go-swagger/cmd/swagger
-cd $GOPATH/src/github.com/go-swagger/go-swagger/cmd/swagger \
-    && git checkout 0.16.0 \
-    && go build \
-    && sudo cp swagger /usr/local/bin/swagger \
-    && cd -
-    
-# generate and serve swagger json    
-swagger generate spec -o ./swagger.json --scan-models \
-  && swagger serve -F=swagger swagger.json
-  
-# or if you prefer ReDoc
-swagger generate spec -o ./swagger.json --scan-models \
-  && swagger serve swagger.json      
-```    
-=======
->>>>>>> 2cca2892
+```